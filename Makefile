OCAMLBUILD=ocamlbuild -use-ocamlfind -use-menhir -no-links
# -use-ocamlfind: use the ocamlfind library manager
# -use-menhir: use the Menhir parser generator
# -no-links: do not create symlink from build outputs in _build into
#            the project directory

all: tests sourir

tests:
	$(OCAMLBUILD) tests.byte
	_build/tests.byte

sourir:
	$(OCAMLBUILD) sourir.byte
	cp _build/sourir.byte sourir

run: sourir
	./sourir test.sou


sb:
	$(OCAMLBUILD) sandbox.byte
	_build/sandbox.byte

clean:
	ocamlbuild -clean

<<<<<<< HEAD
.PHONY: all run tests clean sb
=======
.PHONY: all run tests clean sourir
>>>>>>> 95c122e0
<|MERGE_RESOLUTION|>--- conflicted
+++ resolved
@@ -25,8 +25,4 @@
 clean:
 	ocamlbuild -clean
 
-<<<<<<< HEAD
-.PHONY: all run tests clean sb
-=======
-.PHONY: all run tests clean sourir
->>>>>>> 95c122e0
+.PHONY: all run tests clean sourir sb
