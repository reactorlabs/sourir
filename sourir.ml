let () =
  match Sys.argv.(1) with
  | exception _ ->
    Printf.eprintf
      "You should provide a Sourir file to parse as command-line argument.\n\
       Example: %s test.sou\n%!"
      Sys.executable_name;
    exit 1
  | path ->
    let annotated_program = Parse.parse_file path in
    begin match Scope.infer annotated_program with
      | exception Scope.UndefinedVariable xs ->
        begin match Scope.VarSet.elements xs with
          | [x] -> Printf.eprintf "Error: Variable %s undefined.\n%!" x
          | xs -> Printf.eprintf "Error: Variables {%s} undefined.\n%!"
                    (String.concat ", " xs)
        end;
        exit 1
      | _scopes ->
<<<<<<< HEAD
        let program = Array.map snd annotated_program in
        ignore (Eval.run_interactive IO.stdin_input program)
=======
        let program = fst annotated_program in
        ignore (Eval.run_interactive program)
>>>>>>> db986d33
    end<|MERGE_RESOLUTION|>--- conflicted
+++ resolved
@@ -17,11 +17,6 @@
         end;
         exit 1
       | _scopes ->
-<<<<<<< HEAD
-        let program = Array.map snd annotated_program in
+        let program = fst annotated_program in
         ignore (Eval.run_interactive IO.stdin_input program)
-=======
-        let program = fst annotated_program in
-        ignore (Eval.run_interactive program)
->>>>>>> db986d33
     end