open Instr

let remove_empty_jmp prog =
  let pred = Analysis.predecessors prog in
  let succ = Analysis.successors prog in
  let rec remove_empty_jmp pc =
    let pc' = pc + 1 in
    if pc' = Array.length prog then [prog.(pc)] else
      match (prog.(pc), prog.(pc')) with
      | (Goto l1, Label l2) when l1 = l2 && List.length pred.(pc') = 1 ->
          remove_empty_jmp (pc+2)
      | (Label _, _) when pred.(pc) = [pc-1] && succ (pc-1) = [pc] ->
          (* A label is unused if the previous instruction is the only predecessor
           * unless the previous instruction jumps to it. The later can happen
           * if its a goto (then we already remove it -- see above) or if its a branch (which
           * is excluded by the second tests "succ (pc-1) = [pc]")
           * TODO: we should implement some generic api for instructions like, "Instr.is_jmp" *)
          remove_empty_jmp pc'
      | (_, _) ->
          prog.(pc) :: remove_empty_jmp pc'
  in
  remove_empty_jmp 0

let remove_dead_code prog entry=
  let dead_code =
    let merge _ _ = None in
    let update _ _ = () in
    Analysis.forward_analysis_from entry () prog merge update
  in
  let rec remove_dead_code pc =
    let pc' = pc+1 in
    if pc = Array.length prog then [] else
      match dead_code.(pc), prog.(pc) with
      (* Comments are considered live, if the next instruction is live.
       * This prevents removing comments above jump labels *)
      | None, Comment c ->
          if pc' = Array.length prog then [] else
            begin match dead_code.(pc') with
            | None -> remove_dead_code pc'
            | Some _ -> Comment c :: remove_dead_code pc'
            end
      | None, _ -> remove_dead_code pc'
      | Some _, _ -> prog.(pc) :: remove_dead_code pc'
  in
  remove_dead_code 0

(* TODO: allow pruning of the true branch
 * we need to be able to negate expressions for that *)
let branch_prune (prog, scope) =
  let deopt_label l = "%deopt_" ^ l in
  (* Convert "branch e l1 l2" to "invalidate e l1; goto l2" *)
  let rec kill_branch pc =
    if pc = Array.length prog then [Stop] else
    match scope.(pc) with
    | Scope.Dead -> assert(false)
    | Scope.Scope scope ->
        begin match prog.(pc) with
        | Branch (exp, l1, l2) ->
            let vars = Instr.VarSet.elements scope in
            Invalidate (exp, deopt_label l2, vars) ::
              Goto l1 ::
                kill_branch (pc+1)
        | i ->
            i :: kill_branch (pc+1)
        end
  in
  (* Scan the code and generate a landing-pad for all invalidates *)
  let gen_landing_pad entry =
    let rec gen_landing_pad pc =
      if pc = Array.length prog then [Stop] else
        let fresh_label l = l ^ "@" ^ entry in
        match prog.(pc) with
        (* this is the entry point, need to create the landing pad label *)
        | Label l when (deopt_label l) = entry ->
            Label (fresh_label l) ::
              Label entry :: gen_landing_pad (pc+1)
        (* we need to rename lables since they might clash with main function
         * TODO: this is ugly! what else should we do? *)
        | Label l ->
            Label (fresh_label l) :: gen_landing_pad (pc+1)
        | Goto l ->
            Goto (fresh_label l) :: gen_landing_pad (pc+1)
        | Branch (exp, l1, l2) ->
            Branch (exp, (fresh_label l1), (fresh_label l2)) :: gen_landing_pad (pc+1)
        | Invalidate _ -> assert(false)
        | i ->
            i :: gen_landing_pad (pc+1)
    in
    let copy = Array.of_list (gen_landing_pad 0) in
    (* so far the landing pad is a copy of the original function. lets remove
     * the unreachable part of the prologue *)
    let continuation = remove_dead_code copy (resolve copy entry) in
    Array.of_list (Comment ("Landing pad for deopt " ^ entry) :: continuation)
  in
  let rec gen_deopt_targets = function
    | Invalidate (exp, label, vars) :: rest ->
        gen_landing_pad label :: gen_deopt_targets rest
    | _ :: rest ->
        gen_deopt_targets rest
    | [] -> []
  in
  let killed = kill_branch 0 in
  let landing_pads = gen_deopt_targets killed in
  let final = Array.of_list killed in
  let combined = Array.concat (final :: landing_pads) in
<<<<<<< HEAD
  remove_empty_jmp (remove_dead_code combined 0)

=======
  let cleanup = Array.of_list (remove_dead_code combined 0) in
  Array.of_list (remove_empty_jmp cleanup)
>>>>>>> 10823db3
<|MERGE_RESOLUTION|>--- conflicted
+++ resolved
@@ -103,10 +103,5 @@
   let landing_pads = gen_deopt_targets killed in
   let final = Array.of_list killed in
   let combined = Array.concat (final :: landing_pads) in
-<<<<<<< HEAD
-  remove_empty_jmp (remove_dead_code combined 0)
-
-=======
   let cleanup = Array.of_list (remove_dead_code combined 0) in
-  Array.of_list (remove_empty_jmp cleanup)
->>>>>>> 10823db3
+  Array.of_list (remove_empty_jmp cleanup)